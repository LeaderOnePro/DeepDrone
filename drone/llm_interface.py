--- conflicted
+++ resolved
@@ -26,12 +26,9 @@
             self._setup_ollama()
         elif self.model_config.provider == "zhipuai":
             self._setup_zhipuai()
-<<<<<<< HEAD
-=======
         elif self.model_config.provider in ["qwen", "deepseek", "moonshot", "xai"]:
             # Use OpenAI-compatible HTTP for providers with OpenAI-style endpoints
             self._setup_openai_compatible()
->>>>>>> f82559ac
         else:
             self._setup_litellm()
     
@@ -102,14 +99,6 @@
                     os.environ["OPENAI_API_KEY"] = self.model_config.api_key
                 elif self.model_config.provider == "anthropic":
                     os.environ["ANTHROPIC_API_KEY"] = self.model_config.api_key
-<<<<<<< HEAD
-                elif self.model_config.provider == "mistral":
-                    os.environ["MISTRAL_API_KEY"] = self.model_config.api_key
-                elif self.model_config.provider == "vertex_ai":
-                    os.environ["GOOGLE_APPLICATION_CREDENTIALS"] = self.model_config.api_key
-                elif self.model_config.provider == "zhipuai":
-                    os.environ["ZHIPUAI_API_KEY"] = self.model_config.api_key
-=======
                 elif self.model_config.provider == "google":
                     os.environ["GOOGLE_API_KEY"] = self.model_config.api_key
                 elif self.model_config.provider == "zhipuai":
@@ -117,7 +106,6 @@
                 elif self.model_config.provider == "qwen":
                     # DashScope OpenAI 兼容通道使用 OPENAI_API_KEY 头
                     os.environ["OPENAI_API_KEY"] = self.model_config.api_key
->>>>>>> f82559ac
             
             # Set base URL if provided
             if self.model_config.base_url:
@@ -172,11 +160,8 @@
                 return self._chat_ollama(messages)
             elif self.client_type == "zhipuai":
                 return self._chat_zhipuai(messages)
-<<<<<<< HEAD
-=======
             elif self.client_type == "openai_compatible":
                 return self._chat_openai_compatible(messages)
->>>>>>> f82559ac
             else:
                 return self._chat_litellm(messages)
         except Exception as e:
@@ -280,116 +265,6 @@
             if "connection" in s or "failed to establish" in s:
                 return "❌ Cannot connect to API. Please check your network."
             return f"❌ OpenAI-compatible error: {str(e)}"
-    
-    def _generate_zhipuai_token(self) -> str:
-        """Generate JWT token for ZhipuAI API authentication."""
-        try:
-            import jwt
-            import time
-            
-            # Split API key (format: "id.secret")
-            api_key_parts = self.zhipuai_api_key.split(".")
-            if len(api_key_parts) != 2:
-                raise ValueError("Invalid ZhipuAI API key format. Expected format: 'id.secret'")
-            
-            api_key_id, api_key_secret = api_key_parts
-            
-            # Create JWT payload according to ZhipuAI documentation
-            # Reference: https://open.bigmodel.cn/dev/api#nosdk
-            current_time = int(time.time())
-            payload = {
-                "iss": api_key_id,
-                "exp": current_time + 3600,  # Token expires in 1 hour
-                "iat": current_time,
-                "api_key": api_key_id
-            }
-            
-            # Generate JWT token with header
-            headers = {
-                "alg": "HS256",
-                "sign_type": "SIGN"
-            }
-            
-            token = jwt.encode(payload, api_key_secret, algorithm="HS256", headers=headers)
-            
-            # Ensure token is a string (PyJWT might return bytes in some versions)
-            if isinstance(token, bytes):
-                token = token.decode('utf-8')
-            
-            logger.info(f"Generated JWT token for ZhipuAI (expires in 1 hour)")
-            return token
-            
-        except Exception as e:
-            logger.error(f"Failed to generate ZhipuAI token: {e}")
-            raise e
-    
-    def _chat_zhipuai(self, messages: List[Dict[str, str]]) -> str:
-        """Chat using ZhipuAI direct API."""
-        try:
-            # Generate authentication token
-            token = self._generate_zhipuai_token()
-            
-            # Prepare API request
-            url = "https://open.bigmodel.cn/api/paas/v4/chat/completions"
-            headers = {
-                "Authorization": f"Bearer {token}",
-                "Content-Type": "application/json"
-            }
-            
-            # Prepare request data
-            data = {
-                "model": self.model_config.model_id,
-                "messages": messages,
-                "max_tokens": self.model_config.max_tokens,
-                "temperature": self.model_config.temperature,
-                "stream": False
-            }
-            
-            logger.info(f"Sending request to ZhipuAI API with model: {self.model_config.model_id}")
-            
-            # Make API request
-            response = self.client.post(url, headers=headers, json=data, timeout=30)
-            
-            # Check response status
-            if response.status_code != 200:
-                error_msg = f"ZhipuAI API error (status {response.status_code})"
-                try:
-                    error_data = response.json()
-                    if "error" in error_data:
-                        error_msg += f": {error_data['error'].get('message', 'Unknown error')}"
-                except:
-                    error_msg += f": {response.text}"
-                
-                logger.error(error_msg)
-                return f"❌ {error_msg}"
-            
-            # Parse response
-            response_data = response.json()
-            
-            if "choices" not in response_data or not response_data["choices"]:
-                logger.error("Invalid response format from ZhipuAI API")
-                return "❌ Invalid response format from ZhipuAI API"
-            
-            # Extract message content
-            content = response_data["choices"][0]["message"]["content"]
-            logger.info("Successfully received response from ZhipuAI")
-            
-            return content
-            
-        except Exception as e:
-            error_str = str(e).lower()
-            
-            if "invalid api key" in error_str or "authentication" in error_str:
-                return "❌ ZhipuAI API key error. Please check your API key format (should be 'id.secret')"
-            elif "quota" in error_str or "billing" in error_str:
-                return "❌ ZhipuAI quota exceeded. Please check your account balance."
-            elif "timeout" in error_str:
-                return "❌ ZhipuAI API timeout. Please try again."
-            elif "connection" in error_str:
-                return "❌ Cannot connect to ZhipuAI API. Please check your network connection."
-            
-            logger.error(f"ZhipuAI API error: {e}")
-            return f"❌ ZhipuAI error: {str(e)}"
     
     def _generate_zhipuai_token(self) -> str:
         """Generate JWT token for ZhipuAI API authentication."""
